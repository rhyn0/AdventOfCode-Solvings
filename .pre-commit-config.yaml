# Apply to all files without commiting:
#   pre-commit run --all-files
# Update this file:
#   pre-commit autoupdate
fail_fast: true
repos:
  - repo: https://github.com/pre-commit/pre-commit-hooks
    rev: v4.5.0
    hooks:
      - id: check-ast
        exclude: ".*\\.ipynb$"
      - id: check-docstring-first
      - id: check-merge-conflict
      - id: trailing-whitespace
      - id: end-of-file-fixer
      - id: check-yaml
      - id: check-added-large-files
      - id: mixed-line-ending
      - id: debug-statements
      - id: check-case-conflict
  - repo: https://github.com/psf/black
    rev: 23.12.1
    hooks:
      - id: black
        language_version: python3
  - repo: https://github.com/charliermarsh/ruff-pre-commit
    rev: v0.1.13
    hooks:
      - id: ruff
        exclude: "^.*test(s)?/|__init__"
  - repo: https://github.com/pycqa/isort
    rev: 5.13.2
    hooks:
      - id: isort
        name: isort
<<<<<<< HEAD
  - repo: https://github.com/doublify/pre-commit-rust
    rev: "v1.0"
    hooks:
      - id: clippy
        name: clippy-2023 # do it this ugly way until i learn Rust packaging
        args:
          [
            "--manifest-path",
            "aoc_solvings/src_2023/rust/Cargo.toml",
            "--",
            "-D",
            "warnings",
            "-D",
            "clippy::pedantic",
            "-D",
            "clippy::nursery",
            "-D",
            "clippy::all",
          ]
=======
  - repo: https://github.com/pre-commit/mirrors-mypy
    rev: "v1.8.0"
    hooks:
      - id: mypy
        args: ["--config-file=pyproject.toml"]
>>>>>>> 026ab4ac
<|MERGE_RESOLUTION|>--- conflicted
+++ resolved
@@ -33,7 +33,11 @@
     hooks:
       - id: isort
         name: isort
-<<<<<<< HEAD
+  - repo: https://github.com/pre-commit/mirrors-mypy
+    rev: "v1.8.0"
+    hooks:
+      - id: mypy
+        args: ["--config-file=pyproject.toml"]
   - repo: https://github.com/doublify/pre-commit-rust
     rev: "v1.0"
     hooks:
@@ -52,11 +56,4 @@
             "clippy::nursery",
             "-D",
             "clippy::all",
-          ]
-=======
-  - repo: https://github.com/pre-commit/mirrors-mypy
-    rev: "v1.8.0"
-    hooks:
-      - id: mypy
-        args: ["--config-file=pyproject.toml"]
->>>>>>> 026ab4ac
+          ]
[tool.poetry]
name = "RO-AdventOfCode"
version = "0.5.0"
description = "Solvings for Advent of Code years"
authors = ["Ryan Ozawa <ryan.ozawa21@gmail.com>"]
license = "MIT"
readme = "README.md"

[tool.poetry.dependencies]
python = "^3.10"
advent-of-code-data = "^2.0.1"
docopt = "^0.6.2"
numpy = "^1.24.2"


[tool.poetry.group.dev.dependencies]
pre-commit = "^3.2.1"
<<<<<<< HEAD
black = "^24.3.0"
=======
ruff = "^0.3.4"
black = "^23.1.0"
>>>>>>> 03cc08b5
mypy = "^1.8.0"
ruff = "^0.3.4"


[tool.poetry.group.test.dependencies]
pytest = "^7.2.2"

[tool.ruff]
# Exclude a variety of commonly ignored directories.
exclude = [
    ".bzr",
    ".direnv",
    ".eggs",
    ".git",
    ".hg",
    ".mypy_cache",
    ".nox",
    ".pants.d",
    ".pytype",
    ".ruff_cache",
    ".svn",
    ".tox",
    ".venv",
    "__pypackages__",
    "_build",
    "buck-out",
    "build",
    "dist",
    "node_modules",
    "venv",
]
# Enable autofix for rules that support it.
fix = true
# Indent width for long-line violations
indent-width = 4
# Same as Black.
line-length = 88

output-format = "concise"

required-version = ">=0.3.4"
# Show fixes in the output.
show-fixes = true
target-version = "py310"

[tool.ruff.lint]
# Allow unused variables when underscore-prefixed.
dummy-variable-rgx = "^(_+|(_+[a-zA-Z0-9_]*[a-zA-Z0-9]+?))$"
# all rules are fixable
fixable = ["ALL"]
ignore = [
    "D100",   # Missing docstring in public module
    "TCH003", # Type checking block
]
select = [
    "E",
    "F",
    "W",   # pycodestyle warnings
    "C90", # Mccabe complexity
    "N",   # pep8-naming
    "D",   # pydocstyle
    "UP",  # pyupgrade
    "B",   # flake8-bugbear
    "A",   # flake8-builtins
    "C4",  # flake8-comprehensions
    "G",   # flake8-logging
    "PIE", # flake8-pie
    "PT",  # flake8-pytest-style
    "RET", # flake8-return
    "SIM", # flake8-simplify
    "TCH", # flake8-type-checking
    "PD",  # pandas vet
    "TRY", # tryceratops,
    "PLR", # pylint: refactor
    "RUF",
]
unfixable = []


[tool.ruff.lint.mccabe]
# Unlike Flake8, default to a complexity level of 10.
max-complexity = 10

[tool.ruff.lint.per-file-ignores]
"aoc_solvings/src_2022/day19.py" = ["E501"]
"aoc_solvings/src_2021/day8.py" = ["PLR2004"]
"aoc_solvings/src_2021/day16.py" = ["D101", "D102", "D105", "D107"]

[tool.ruff.lint.pydocstyle]
convention = "google"

[tool.isort]
force_sort_within_sections = true
force_single_line = true
known_first_party = ["common", "aoc_solvings"]
# this new option doesn't work quite yet
# import_headings = { "STDLIB" = "Standard Library Ruff", "THIRDPARTY" = "External Party", "FIRSTPARTY" = "My Modules" }
import_heading_stdlib = "Standard Library"
import_heading_thirdparty = "External Party"
import_heading_firstparty = "My Modules"
profile = "black"
group_by_package = true

[tool.mypy]
python_version = "3.10"
warn_unreachable = true
warn_unused_ignores = true
warn_unused_configs = true
disable_error_code = "import-untyped"
packages = "aoc_solvings"
ignore_missing_imports = true


[build-system]
requires = ["poetry-core"]
build-backend = "poetry.core.masonry.api"<|MERGE_RESOLUTION|>--- conflicted
+++ resolved
@@ -15,12 +15,7 @@
 
 [tool.poetry.group.dev.dependencies]
 pre-commit = "^3.2.1"
-<<<<<<< HEAD
 black = "^24.3.0"
-=======
-ruff = "^0.3.4"
-black = "^23.1.0"
->>>>>>> 03cc08b5
 mypy = "^1.8.0"
 ruff = "^0.3.4"
 
